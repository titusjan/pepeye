--- conflicted
+++ resolved
@@ -2,8 +2,5 @@
 .project
 output.txt
 *.org
-<<<<<<< HEAD
 *.prof
-=======
-.idea/
->>>>>>> 831c1066
+.idea/